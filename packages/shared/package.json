{
  "name": "@claude-orchestrator/shared",
  "version": "0.1.0",
  "main": "dist/index.js",
  "types": "dist/index.d.ts",
  "scripts": {
    "build": "tsc",
    "dev": "tsc --watch"
  },
  "dependencies": {
<<<<<<< HEAD
    "class-validator": "^0.14.2"
=======
    "class-validator": "^0.14.2",
    "class-transformer": "^0.5.1"
>>>>>>> 6089013e
  },
  "devDependencies": {
    "typescript": "^5.3.0"
  }
}<|MERGE_RESOLUTION|>--- conflicted
+++ resolved
@@ -8,12 +8,8 @@
     "dev": "tsc --watch"
   },
   "dependencies": {
-<<<<<<< HEAD
-    "class-validator": "^0.14.2"
-=======
     "class-validator": "^0.14.2",
     "class-transformer": "^0.5.1"
->>>>>>> 6089013e
   },
   "devDependencies": {
     "typescript": "^5.3.0"
