--- conflicted
+++ resolved
@@ -10,12 +10,8 @@
     "skipLibCheck": true,
     "forceConsistentCasingInFileNames": true,
     "experimentalDecorators": true,
-<<<<<<< HEAD
-    "emitDecoratorMetadata": true
-=======
     "emitDecoratorMetadata": true,
     "strictPropertyInitialization": false
->>>>>>> 6089013e
   },
   "include": ["src/**/*"],
   "exclude": ["node_modules", "dist"]
