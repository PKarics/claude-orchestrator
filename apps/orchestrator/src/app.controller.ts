import { Controller, Get } from '@nestjs/common';
<<<<<<< HEAD
import { DataSource } from 'typeorm';
import { QueueService } from './modules/queue/queue.service';
=======
import { InjectDataSource } from '@nestjs/typeorm';
import { DataSource } from 'typeorm';
>>>>>>> 6089013e

@Controller()
export class AppController {
  constructor(
<<<<<<< HEAD
    private readonly dataSource: DataSource,
    private readonly queueService: QueueService,
=======
    @InjectDataSource()
    private dataSource: DataSource,
>>>>>>> 6089013e
  ) {}

  @Get('health')
  async getHealth() {
<<<<<<< HEAD
    let redisConnected = false;
    try {
      redisConnected = await this.queueService.healthCheck();
    } catch (error) {
      redisConnected = false;
    }

    const dbConnected = this.dataSource.isInitialized;
    const isHealthy = dbConnected && redisConnected;

    return {
      status: isHealthy ? 'healthy' : 'unhealthy',
      database: { connected: dbConnected },
      redis: { connected: redisConnected },
=======
    const dbConnected = this.dataSource.isInitialized;
    return {
      status: 'ok',
      database: dbConnected ? 'connected' : 'disconnected',
>>>>>>> 6089013e
    };
  }
}<|MERGE_RESOLUTION|>--- conflicted
+++ resolved
@@ -1,27 +1,18 @@
 import { Controller, Get } from '@nestjs/common';
-<<<<<<< HEAD
+import { InjectDataSource } from '@nestjs/typeorm';
 import { DataSource } from 'typeorm';
 import { QueueService } from './modules/queue/queue.service';
-=======
-import { InjectDataSource } from '@nestjs/typeorm';
-import { DataSource } from 'typeorm';
->>>>>>> 6089013e
 
 @Controller()
 export class AppController {
   constructor(
-<<<<<<< HEAD
-    private readonly dataSource: DataSource,
-    private readonly queueService: QueueService,
-=======
     @InjectDataSource()
     private dataSource: DataSource,
->>>>>>> 6089013e
+    private queueService: QueueService,
   ) {}
 
   @Get('health')
   async getHealth() {
-<<<<<<< HEAD
     let redisConnected = false;
     try {
       redisConnected = await this.queueService.healthCheck();
@@ -36,12 +27,6 @@
       status: isHealthy ? 'healthy' : 'unhealthy',
       database: { connected: dbConnected },
       redis: { connected: redisConnected },
-=======
-    const dbConnected = this.dataSource.isInitialized;
-    return {
-      status: 'ok',
-      database: dbConnected ? 'connected' : 'disconnected',
->>>>>>> 6089013e
     };
   }
 }